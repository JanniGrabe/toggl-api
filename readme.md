## About
***
PHP class to connect with the Toggl API.

<<<<<<< HEAD
##Installation
It can be installed with composer
```
composer require morningtrain/toggl-api
```
=======

This was coded on an early http://morningtrain.dk

>>>>>>> e3825ca5

## Dependencies
***
It depends on guzzlehttp/guzzle ver.6.

Guzzle can be added with the following composer snippet:

```
{
    "require": {
        "guzzlehttp/guzzle": "^6.0"
    }
}
```

## Toogl API Documentation
***

https://github.com/toggl/toggl_api_docs<|MERGE_RESOLUTION|>--- conflicted
+++ resolved
@@ -2,17 +2,13 @@
 ***
 PHP class to connect with the Toggl API.
 
-<<<<<<< HEAD
+This was coded on an early http://morningtrain.dk
+
 ##Installation
 It can be installed with composer
 ```
 composer require morningtrain/toggl-api
 ```
-=======
-
-This was coded on an early http://morningtrain.dk
-
->>>>>>> e3825ca5
 
 ## Dependencies
 ***
