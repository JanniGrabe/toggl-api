--- conflicted
+++ resolved
@@ -354,29 +354,6 @@
         return $this->GET('projects/'.$projectId);
     }
 
-<<<<<<< HEAD
-    /* 	DASHBOARD (https://github.com/toggl/toggl_api_docs/blob/master/chapters/dashboard.md)
-
-		Dashboard's main purpose is to give an overview of what users in the workspace are doing and have been doing. Dashboard request returns two objects:
-
-		Activity
-		Most active user
-		The activity object holds the data of 10 latest actions in the workspace. Activity object has the following properties
-
-		user_id: user ID
-		project_id: project ID (ID is 0 if time entry doesn'y have project connected to it)
-		duration: time entry duration in seconds. If the time entry is currently running, the duration attribute contains a negative value, denoting the start of the time entry in seconds since epoch (Jan 1 1970). The correct duration can be calculated as current_time + duration, where current_time is the current time in seconds since epoch.
-		description: (Description property is not present if time entry description is empty)
-		stop: time entry stop time (ISO 8601 date and time. Stop property is not present when time entry is still running)
-		tid: task id, if applicable
-		The most active user object holds the data of the top 5 users who have tracked the most time during last 7 days. Most active user object has the following properties
-
-		user_id: user ID
-		duration: Sum of time entry durations that have been created during last 7 days
-	*/
-
-    public function getDashboardForWorkspace($workspaceId)
-=======
     /**
      * Get dashboard for workspace.
      *
@@ -406,8 +383,8 @@
      *
      * @see https://github.com/toggl/toggl_api_docs/blob/master/chapters/dashboard.md)
      */
-    public function getDashboadForWorkspace($workspaceId)
->>>>>>> 1c097a73
+  
+    public function getDashboardForWorkspace($workspaceId)
     {
         return $this->GET('dashboard/'.$workspaceId);
     }
